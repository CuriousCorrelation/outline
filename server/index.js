// @flow
import env from "./env"; // eslint-disable-line import/order
import http from "http";
import debug from "debug";
import Koa from "koa";
import compress from "koa-compress";
import helmet from "koa-helmet";
import logger from "koa-logger";
import { uniq } from "lodash";
import throng from "throng";
import "./sentry";
import services from "./services";
import { initTracing } from "./tracing";
import { checkEnv, checkMigrations } from "./utils/startup";
import { checkUpdates } from "./utils/updates";

checkEnv();
initTracing();
checkMigrations();

// If a services flag is passed it takes priority over the enviroment variable
// for example: --services=web,worker
const normalizedServiceFlag = process.argv
  .slice(2)
  .filter((arg) => arg.startsWith("--services="))
  .map((arg) => arg.split("=")[1])
  .join(",");

// The default is to run all services to make development and OSS installations
// easier to deal with. Separate services are only needed at scale.
const serviceNames = uniq(
  (normalizedServiceFlag || env.SERVICES || "web,websockets,worker")
    .split(",")
    .map((service) => service.trim())
);

async function start() {
  const app = new Koa();
  const server = http.createServer(app.callback());
  const httpLogger = debug("http");
  const log = debug("server");

  app.use(logger((str, args) => httpLogger(str)));
  app.use(compress());
  app.use(helmet());

  // loop through requestsed services at startup
  for (const name of serviceNames) {
    if (!Object.keys(services).includes(name)) {
      throw new Error(`Unknown service ${name}`);
    }

    log(`Starting ${name} service`);
    const init = services[name];
    await init(app, server);
  }

  server.on("error", (err) => {
    throw err;
  });

  server.on("listening", () => {
    const address = server.address();
    console.log(`\n> Listening on http://localhost:${address.port}\n`);
  });

  server.listen(env.PORT || "3000");
}

<<<<<<< HEAD
const isMultiplayer = process.argv.includes("--multiplayer");

if (isMultiplayer) {
  Error.stackTraceLimit = Infinity;

  const { start } = require("./multiplayer");

  // TODO: Not using throng until multiplayer server has multi-process support
  start();
} else {
  const { start } = require("./main");

  throng({
    worker: start,

    // The number of workers to run, defaults to the number of CPUs available
    count: process.env.WEB_CONCURRENCY || undefined,
  });
=======
throng({
  worker: start,

  // The number of workers to run, defaults to the number of CPU's available
  count: process.env.WEB_CONCURRENCY || undefined,
});

if (env.ENABLE_UPDATES !== "false" && process.env.NODE_ENV === "production") {
  checkUpdates();
  setInterval(checkUpdates, 24 * 3600 * 1000);
>>>>>>> 28aef82a
}<|MERGE_RESOLUTION|>--- conflicted
+++ resolved
@@ -67,26 +67,6 @@
   server.listen(env.PORT || "3000");
 }
 
-<<<<<<< HEAD
-const isMultiplayer = process.argv.includes("--multiplayer");
-
-if (isMultiplayer) {
-  Error.stackTraceLimit = Infinity;
-
-  const { start } = require("./multiplayer");
-
-  // TODO: Not using throng until multiplayer server has multi-process support
-  start();
-} else {
-  const { start } = require("./main");
-
-  throng({
-    worker: start,
-
-    // The number of workers to run, defaults to the number of CPUs available
-    count: process.env.WEB_CONCURRENCY || undefined,
-  });
-=======
 throng({
   worker: start,
 
@@ -97,5 +77,4 @@
 if (env.ENABLE_UPDATES !== "false" && process.env.NODE_ENV === "production") {
   checkUpdates();
   setInterval(checkUpdates, 24 * 3600 * 1000);
->>>>>>> 28aef82a
 }