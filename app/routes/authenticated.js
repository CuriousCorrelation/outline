// @flow
import * as React from "react";
import { Switch, Redirect, type Match } from "react-router-dom";
import Archive from "scenes/Archive";
import Collection from "scenes/Collection";
import DocumentNew from "scenes/DocumentNew";
import Drafts from "scenes/Drafts";
import Error404 from "scenes/Error404";
import Home from "scenes/Home";
import Search from "scenes/Search";
import Templates from "scenes/Templates";
import Trash from "scenes/Trash";

import CenteredContent from "components/CenteredContent";
import Layout from "components/Layout";
import PlaceholderDocument from "components/PlaceholderDocument";
import Route from "components/ProfiledRoute";
import SocketProvider from "components/SocketProvider";
import { matchDocumentSlug as slug } from "utils/routeHelpers";

const SettingsRoutes = React.lazy(() =>
  import(/* webpackChunkName: "settings" */ "./settings")
);
const Document = React.lazy(() =>
  import(/* webpackChunkName: "document" */ "scenes/Document")
);
const NotFound = () => <Search notFound />;
const RedirectDocument = ({ match }: { match: Match }) => (
  <Redirect
    to={
      match.params.documentSlug ? `/doc/${match.params.documentSlug}` : "/home"
    }
  />
);

export default function AuthenticatedRoutes() {
  return (
    <SocketProvider>
      <Layout>
        <React.Suspense
          fallback={
            <CenteredContent>
              <PlaceholderDocument />
            </CenteredContent>
          }
        >
          <Switch>
            <Redirect from="/dashboard" to="/home" />
            <Route path="/home/:tab" component={Home} />
            <Route path="/home" component={Home} />
            <Route exact path="/templates" component={Templates} />
            <Route exact path="/templates/:sort" component={Templates} />
            <Route exact path="/drafts" component={Drafts} />
            <Route exact path="/archive" component={Archive} />
            <Route exact path="/trash" component={Trash} />
            <Redirect exact from="/starred" to="/home" />
            <Redirect exact from="/collections/*" to="/collection/*" />
            <Route exact path="/collection/:id/new" component={DocumentNew} />
            <Route exact path="/collection/:id/:tab" component={Collection} />
            <Route exact path="/collection/:id" component={Collection} />
            <Route exact path={`/d/${slug}`} component={RedirectDocument} />
            <Route
              exact
              path={`/doc/${slug}/history/:revisionId?`}
              component={Document}
            />
<<<<<<< HEAD
            <Route exact path="/doc/new" component={DocumentNew} />
            <Route exact path={`/doc/${slug}/edit`} component={KeyedDocument} />
            <Route path={`/doc/${slug}`} component={KeyedDocument} />
=======
            <Route exact path={`/doc/${slug}/edit`} component={Document} />
            <Route path={`/doc/${slug}`} component={Document} />
>>>>>>> 9c3c0fe4
            <Route exact path="/search" component={Search} />
            <Route exact path="/search/:term" component={Search} />
            <Route path="/404" component={Error404} />

            <SettingsRoutes />
            <Route component={NotFound} />
          </Switch>{" "}
        </React.Suspense>
      </Layout>
    </SocketProvider>
  );
}<|MERGE_RESOLUTION|>--- conflicted
+++ resolved
@@ -64,14 +64,9 @@
               path={`/doc/${slug}/history/:revisionId?`}
               component={Document}
             />
-<<<<<<< HEAD
             <Route exact path="/doc/new" component={DocumentNew} />
-            <Route exact path={`/doc/${slug}/edit`} component={KeyedDocument} />
-            <Route path={`/doc/${slug}`} component={KeyedDocument} />
-=======
             <Route exact path={`/doc/${slug}/edit`} component={Document} />
             <Route path={`/doc/${slug}`} component={Document} />
->>>>>>> 9c3c0fe4
             <Route exact path="/search" component={Search} />
             <Route exact path="/search/:term" component={Search} />
             <Route path="/404" component={Error404} />
