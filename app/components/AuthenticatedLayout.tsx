import { observer } from "mobx-react";
import * as React from "react";
import { Switch, Route } from "react-router-dom";
import ErrorSuspended from "~/scenes/ErrorSuspended";
import Layout from "~/components/Layout";
import RegisterKeyDown from "~/components/RegisterKeyDown";
import Sidebar from "~/components/Sidebar";
import SettingsSidebar from "~/components/Sidebar/Settings";
import useStores from "~/hooks/useStores";
import history from "~/utils/history";
import {
  searchPath,
  matchDocumentSlug as slug,
  newDocumentPath,
  settingsPath,
} from "~/utils/routeHelpers";
import Fade from "./Fade";

const DocumentComments = React.lazy(
  () =>
    import(
      /* webpackChunkName: "document-comments" */
      "~/scenes/Document/components/Comments"
    )
);
const DocumentHistory = React.lazy(
  () =>
    import(
      /* webpackChunkName: "document-history" */
      "~/scenes/Document/components/History"
    )
);
const CommandBar = React.lazy(
  () =>
    import(
      /* webpackChunkName: "command-bar" */
      "~/components/CommandBar"
    )
);

const AuthenticatedLayout: React.FC = ({ children }) => {
  const { auth, ui, policies } = useStores();
  const { user, team } = auth;
  const can = policies.abilities(ui.activeCollectionId || "");
  const showSidebar = auth.authenticated && user && team;

  const goToSearch = React.useCallback((ev: KeyboardEvent) => {
    if (!ev.metaKey && !ev.ctrlKey) {
      ev.preventDefault();
      ev.stopPropagation();
      history.push(searchPath());
    }
  }, []);

<<<<<<< HEAD
  const goToNewDocument = React.useCallback(() => {
    if (!ui.activeCollectionId) {
=======
  goToNewDocument = (event: KeyboardEvent) => {
    if (event.metaKey || event.altKey) {
      return;
    }

    const { activeCollectionId } = this.props.ui;
    if (!activeCollectionId) {
>>>>>>> 1a8f2c3b
      return;
    }
    if (can.update) {
      history.push(newDocumentPath(ui.activeCollectionId));
    }
  }, [can.update, ui.activeCollectionId]);

  if (auth.isSuspended) {
    return <ErrorSuspended />;
  }

  const sidebar = showSidebar ? (
    <Fade>
      <Switch>
        <Route path={settingsPath()} component={SettingsSidebar} />
        <Route component={Sidebar} />
      </Switch>
    </Fade>
  ) : undefined;

  const rightSidebar = (
    <React.Suspense fallback={null}>
      <Switch>
        <Route
          path={`/doc/${slug}/history/:revisionId?`}
          component={DocumentHistory}
        />
        {ui.commentsCollapsed ? null : (
          <Route path={`/doc/${slug}`} component={DocumentComments} />
        )}
      </Switch>
    </React.Suspense>
  );

  return (
    <Layout title={team?.name} sidebar={sidebar} rightSidebar={rightSidebar}>
      <RegisterKeyDown trigger="n" handler={goToNewDocument} />
      <RegisterKeyDown trigger="t" handler={goToSearch} />
      <RegisterKeyDown trigger="/" handler={goToSearch} />
      {children}
      <CommandBar />
    </Layout>
  );
};

export default observer(AuthenticatedLayout);<|MERGE_RESOLUTION|>--- conflicted
+++ resolved
@@ -52,24 +52,21 @@
     }
   }, []);
 
-<<<<<<< HEAD
-  const goToNewDocument = React.useCallback(() => {
-    if (!ui.activeCollectionId) {
-=======
-  goToNewDocument = (event: KeyboardEvent) => {
-    if (event.metaKey || event.altKey) {
-      return;
-    }
+  const goToNewDocument = React.useCallback(
+    (event) => {
+      if (event.metaKey || event.altKey) {
+        return;
+      }
 
-    const { activeCollectionId } = this.props.ui;
-    if (!activeCollectionId) {
->>>>>>> 1a8f2c3b
-      return;
-    }
-    if (can.update) {
-      history.push(newDocumentPath(ui.activeCollectionId));
-    }
-  }, [can.update, ui.activeCollectionId]);
+      if (!ui.activeCollectionId) {
+        return;
+      }
+      if (can.update) {
+        history.push(newDocumentPath(ui.activeCollectionId));
+      }
+    },
+    [can.update, ui.activeCollectionId]
+  );
 
   if (auth.isSuspended) {
     return <ErrorSuspended />;
