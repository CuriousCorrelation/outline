--- conflicted
+++ resolved
@@ -119,15 +119,11 @@
   /** Callback when user uses cancel key combo */
   onCancel?: () => void;
   /** Callback when user changes editor content */
-<<<<<<< HEAD
-  onChange?: (value: () => string) => void;
+  onChange?: (value: () => string | undefined) => void;
   /** Callback when a comment mark is clicked */
   onClickComment?: (commentId: string) => void;
   /** Callback when a comment mark is created */
   onDraftComment?: (commentId: string) => void;
-=======
-  onChange?: (value: () => string | undefined) => void;
->>>>>>> e6eb4314
   /** Callback when a file upload begins */
   onFileUploadStart?: () => void;
   /** Callback when a file upload ends */
